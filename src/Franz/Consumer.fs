--- conflicted
+++ resolved
@@ -230,34 +230,9 @@
                 
                     let response = brokerRouter.TrySendToBroker(consumerOptions.Topic, partitionId, request)
                 
-<<<<<<< HEAD
-                let partitionResponse = 
-                    response.Topics
-                    |> Seq.collect (fun x -> x.Partitions)
-                    |> Seq.head
-                match partitionResponse.ErrorCode with
-                | ErrorCode.NoError | ErrorCode.ReplicaNotAvailable -> 
-                    let messages = 
-                        partitionResponse.MessageSets
-                        |> Compression.DecompressMessageSets
-                        |> Seq.map (fun x -> 
-                               { Message = x.Message
-                                 Offset = x.Offset
-                                 PartitionId = partitionId })
-                    if partitionResponse.MessageSets
-                       |> Seq.isEmpty
-                       |> not
-                    then 
-                        let nextOffset = 
-                            (partitionResponse.MessageSets
-                             |> Seq.map (fun x -> x.Offset)
-                             |> Seq.max)
-                            + int64 1
-=======
                     let partitionResponse = 
                         response.Topics
-                        |> Seq.map (fun x -> x.Partitions)
-                        |> Seq.concat
+                        |> Seq.collect (fun x -> x.Partitions)
                         |> Seq.head
                     match partitionResponse.ErrorCode with
                     | ErrorCode.NoError | ErrorCode.ReplicaNotAvailable -> 
@@ -283,7 +258,6 @@
                     | ErrorCode.OffsetOutOfRange -> 
                         let broker = brokerRouter.GetBroker(consumerOptions.Topic, partitionId)
                         let earliestOffset = handleOffsetOutOfRangeError broker partitionId consumerOptions.Topic
->>>>>>> 70c248ab
                         partitionOffsets.AddOrUpdate
                             (partitionId, new Func<Id, Offset>(fun _ -> earliestOffset), fun _ _ -> earliestOffset) 
                         |> ignore
